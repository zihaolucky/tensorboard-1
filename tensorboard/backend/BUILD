# Description:
# TensorBoard, a dashboard for investigating TensorFlow

package(default_visibility = ["//tensorboard:internal"])

licenses(["notice"])  # Apache 2.0

exports_files(["LICENSE"])

py_library(
    name = "http_util",
    srcs = ["http_util.py"],
    srcs_version = "PY2AND3",
    visibility = ["//visibility:public"],
    deps = [
        ":json_util",
<<<<<<< HEAD
        ":compat",
        "@org_pocoo_werkzeug//:werkzeug",
        "@six_archive//:six",
=======
        "//tensorboard:expect_tensorflow_installed",
        "@org_pocoo_werkzeug",
        "@org_pythonhosted_six",
>>>>>>> 5c6df9a7
    ],
)

py_test(
    name = "http_util_test",
    size = "small",
    srcs = ["http_util_test.py"],
    srcs_version = "PY2AND3",
    deps = [
        ":http_util",
<<<<<<< HEAD
        ":compat",
        "@org_pocoo_werkzeug//:werkzeug",
        "@six_archive//:six",
=======
        "//tensorboard:expect_tensorflow_installed",
        "@org_pocoo_werkzeug",
        "@org_pythonhosted_six",
>>>>>>> 5c6df9a7
    ],
)

py_library(
    name = "json_util",
    srcs = ["json_util.py"],
    srcs_version = "PY2AND3",
    visibility = ["//visibility:public"],
    deps = [
        ":compat",
    ],
)

py_test(
    name = "json_util_test",
    size = "small",
    srcs = ["json_util_test.py"],
    srcs_version = "PY2AND3",
    deps = [
        ":json_util",
        ":compat",
    ],
)

py_library(
    name = "application",
    srcs = ["application.py"],
    data = ["//tensorboard:webfiles.zip"],
    srcs_version = "PY2AND3",
    visibility = ["//visibility:public"],
    deps = [
        ":http_util",
<<<<<<< HEAD
        ":compat",
=======
        "//tensorboard:db",
>>>>>>> 5c6df9a7
        "//tensorboard:expect_sqlite3_installed",
        "//tensorboard/backend/event_processing:event_accumulator",
        "//tensorboard/backend/event_processing:event_multiplexer",
        "//tensorboard/plugins/core:core_plugin",
        "@org_pocoo_werkzeug",
        "@org_pythonhosted_six",
    ],
)

py_test(
    name = "application_test",
    size = "small",
    srcs = ["application_test.py"],
    srcs_version = "PY2AND3",
    deps = [
        ":application",
        ":compat",
        "//tensorboard",
        "//tensorboard/backend/event_processing:event_multiplexer",
        "//tensorboard/plugins:base_plugin",
        "@org_pocoo_werkzeug",
    ],
)

py_library(
    name = "process_graph",
    srcs = ["process_graph.py"],
    srcs_version = "PY2AND3",
    visibility = ["//visibility:public"],
    deps = [
        ":compat",
    ],
)

py_library(
    name = "flags",
    srcs = ["flags.py"],
    srcs_version = "PY2AND3",
    visibility = ["//visibility:public"],
    deps = [
    ],
)

py_library(
    name = "app",
    srcs = ["app.py"],
    srcs_version = "PY2AND3",
    visibility = ["//visibility:public"],
    deps = [
        ":flags",
    ],
)

py_library(
    name = "compat",
    srcs = ["compat.py"],
    srcs_version = "PY2AND3",
    visibility = ["//visibility:public"],
    deps = [
        "@six_archive//:six",
        "//tensorboard:expect_numpy_installed",
    ],
)<|MERGE_RESOLUTION|>--- conflicted
+++ resolved
@@ -14,15 +14,9 @@
     visibility = ["//visibility:public"],
     deps = [
         ":json_util",
-<<<<<<< HEAD
-        ":compat",
+        "//tensorboard:expect_tensorflow_installed",
         "@org_pocoo_werkzeug//:werkzeug",
         "@six_archive//:six",
-=======
-        "//tensorboard:expect_tensorflow_installed",
-        "@org_pocoo_werkzeug",
-        "@org_pythonhosted_six",
->>>>>>> 5c6df9a7
     ],
 )
 
@@ -33,15 +27,9 @@
     srcs_version = "PY2AND3",
     deps = [
         ":http_util",
-<<<<<<< HEAD
-        ":compat",
+        "//tensorboard:expect_tensorflow_installed",
         "@org_pocoo_werkzeug//:werkzeug",
         "@six_archive//:six",
-=======
-        "//tensorboard:expect_tensorflow_installed",
-        "@org_pocoo_werkzeug",
-        "@org_pythonhosted_six",
->>>>>>> 5c6df9a7
     ],
 )
 
@@ -51,7 +39,7 @@
     srcs_version = "PY2AND3",
     visibility = ["//visibility:public"],
     deps = [
-        ":compat",
+        "//tensorboard:expect_tensorflow_installed",
     ],
 )
 
@@ -62,7 +50,7 @@
     srcs_version = "PY2AND3",
     deps = [
         ":json_util",
-        ":compat",
+        "//tensorboard:expect_tensorflow_installed",
     ],
 )
 
@@ -71,20 +59,15 @@
     srcs = ["application.py"],
     data = ["//tensorboard:webfiles.zip"],
     srcs_version = "PY2AND3",
-    visibility = ["//visibility:public"],
     deps = [
         ":http_util",
-<<<<<<< HEAD
-        ":compat",
-=======
-        "//tensorboard:db",
->>>>>>> 5c6df9a7
         "//tensorboard:expect_sqlite3_installed",
+        "//tensorboard:expect_tensorflow_installed",
         "//tensorboard/backend/event_processing:event_accumulator",
         "//tensorboard/backend/event_processing:event_multiplexer",
         "//tensorboard/plugins/core:core_plugin",
-        "@org_pocoo_werkzeug",
-        "@org_pythonhosted_six",
+        "@org_pocoo_werkzeug//:werkzeug",
+        "@six_archive//:six",
     ],
 )
 
@@ -95,11 +78,11 @@
     srcs_version = "PY2AND3",
     deps = [
         ":application",
-        ":compat",
         "//tensorboard",
+        "//tensorboard:expect_tensorflow_installed",
         "//tensorboard/backend/event_processing:event_multiplexer",
         "//tensorboard/plugins:base_plugin",
-        "@org_pocoo_werkzeug",
+        "@org_pocoo_werkzeug//:werkzeug",
     ],
 )
 
@@ -109,36 +92,6 @@
     srcs_version = "PY2AND3",
     visibility = ["//visibility:public"],
     deps = [
-        ":compat",
-    ],
-)
-
-py_library(
-    name = "flags",
-    srcs = ["flags.py"],
-    srcs_version = "PY2AND3",
-    visibility = ["//visibility:public"],
-    deps = [
-    ],
-)
-
-py_library(
-    name = "app",
-    srcs = ["app.py"],
-    srcs_version = "PY2AND3",
-    visibility = ["//visibility:public"],
-    deps = [
-        ":flags",
-    ],
-)
-
-py_library(
-    name = "compat",
-    srcs = ["compat.py"],
-    srcs_version = "PY2AND3",
-    visibility = ["//visibility:public"],
-    deps = [
-        "@six_archive//:six",
-        "//tensorboard:expect_numpy_installed",
+        "//tensorboard:expect_tensorflow_installed",
     ],
 )