# Copyright 2017 The TensorFlow Authors. All Rights Reserved.
#
# Licensed under the Apache License, Version 2.0 (the "License");
# you may not use this file except in compliance with the License.
# You may obtain a copy of the License at
#
#     http://www.apache.org/licenses/LICENSE-2.0
#
# Unless required by applicable law or agreed to in writing, software
# distributed under the License is distributed on an "AS IS" BASIS,
# WITHOUT WARRANTIES OR CONDITIONS OF ANY KIND, either express or implied.
# See the License for the specific language governing permissions and
# limitations under the License.
# ==============================================================================
"""TensorBoard WSGI Application Logic.

TensorBoardApplication constructs TensorBoard as a WSGI application.
It handles serving static assets, and implements TensorBoard data APIs.
"""

from __future__ import absolute_import
from __future__ import division
from __future__ import print_function

import contextlib
import json
import os
import re
import sqlite3
import threading
import time
import logging as base_logging

import six
from six.moves.urllib import parse as urlparse
import tensorflow as tf
from werkzeug import wrappers

from tensorboard import db
from tensorboard.backend import http_util
from tensorboard.backend.event_processing import event_accumulator
from tensorboard.backend.event_processing import event_multiplexer
from tensorboard.plugins import base_plugin
from tensorboard.plugins.core import core_plugin


DEFAULT_SIZE_GUIDANCE = {
    event_accumulator.COMPRESSED_HISTOGRAMS: 500,
    event_accumulator.IMAGES: 10,
    event_accumulator.AUDIO: 10,
    event_accumulator.SCALARS: 1000,
    event_accumulator.HISTOGRAMS: 50,
}

DATA_PREFIX = '/data'
PLUGIN_PREFIX = '/plugin'
PLUGINS_LISTING_ROUTE = '/plugins_listing'

# Slashes in a plugin name could throw the router for a loop. An empty
# name would be confusing, too. To be safe, let's restrict the valid
# names as follows.
_VALID_PLUGIN_RE = re.compile(r'^[A-Za-z0-9_.-]+$')


def standard_tensorboard_wsgi(
    logdir,
    purge_orphaned_data,
    reload_interval,
    plugins,
    db_uri="",
    assets_zip_provider=None):
  """Construct a TensorBoardWSGIApp with standard plugins and multiplexer.

  Args:
    logdir: The path to the directory containing events files.
    purge_orphaned_data: Whether to purge orphaned data.
    reload_interval: The interval at which the backend reloads more data in
        seconds.
    plugins: A list of constructor functions for TBPlugin subclasses.
    db_uri: A String containing the URI of the SQL database for persisting
        data, or empty for memory-only mode.
    assets_zip_provider: Delegates to TBContext or uses default if None.

  Returns:
    The new TensorBoard WSGI application.
  """
  multiplexer = event_multiplexer.EventMultiplexer(
      size_guidance=DEFAULT_SIZE_GUIDANCE,
      purge_orphaned_data=purge_orphaned_data)
  db_module, db_connection_provider = get_database_info(db_uri)
  if db_connection_provider is not None:
    with contextlib.closing(db_connection_provider()) as db_conn:
      with db_conn:
        db.setup_database(db_conn)
  context = base_plugin.TBContext(
      db_module=db_module,
      db_connection_provider=db_connection_provider,
      logdir=logdir,
      multiplexer=multiplexer,
      assets_zip_provider=(assets_zip_provider or
                           get_default_assets_zip_provider()))
  plugins = [constructor(context) for constructor in plugins]
  return TensorBoardWSGIApp(logdir, plugins, multiplexer, reload_interval)


def TensorBoardWSGIApp(logdir, plugins, multiplexer, reload_interval):
  """Constructs the TensorBoard application.

  Args:
    logdir: the logdir spec that describes where data will be loaded.
      may be a directory, or comma,separated list of directories, or colons
      can be used to provide named directories
    plugins: A list of base_plugin.TBPlugin subclass instances.
    multiplexer: The EventMultiplexer with TensorBoard data to serve
    reload_interval: How often (in seconds) to reload the Multiplexer

  Returns:
    A WSGI application that implements the TensorBoard backend.

  Raises:
    ValueError: If something is wrong with the plugin configuration.
  """
  path_to_run = parse_event_files_spec(logdir)
  if reload_interval:
    start_reloading_multiplexer(multiplexer, path_to_run, reload_interval)
  else:
    reload_multiplexer(multiplexer, path_to_run)
  return TensorBoardWSGI(plugins)


class TensorBoardWSGI(object):
  """The TensorBoard WSGI app that delegates to a set of TBPlugin."""

  def __init__(self, plugins):
    """Constructs TensorBoardWSGI instance.

    Args:
      plugins: A list of base_plugin.TBPlugin subclass instances.

    Returns:
      A WSGI application for the set of all TBPlugin instances.

    Raises:
      ValueError: If some plugin has no plugin_name
      ValueError: If some plugin has an invalid plugin_name (plugin
          names must only contain [A-Za-z0-9_.-])
      ValueError: If two plugins have the same plugin_name
      ValueError: If some plugin handles a route that does not start
          with a slash
    """
    self._plugins = plugins

    self.data_applications = {
        # TODO(@chihuahua): Delete this RPC once we have skylark rules that
        # obviate the need for the frontend to determine which plugins are
        # active.
        DATA_PREFIX + PLUGINS_LISTING_ROUTE: self._serve_plugins_listing,
    }

    # Serve the routes from the registered plugins using their name as the route
    # prefix. For example if plugin z has two routes /a and /b, they will be
    # served as /data/plugin/z/a and /data/plugin/z/b.
    plugin_names_encountered = set()
    for plugin in self._plugins:
      if plugin.plugin_name is None:
        raise ValueError('Plugin %s has no plugin_name' % plugin)
      if not _VALID_PLUGIN_RE.match(plugin.plugin_name):
        raise ValueError('Plugin %s has invalid name %r' % (plugin,
                                                            plugin.plugin_name))
      if plugin.plugin_name in plugin_names_encountered:
        raise ValueError('Duplicate plugins for name %s' % plugin.plugin_name)
      plugin_names_encountered.add(plugin.plugin_name)

      try:
        plugin_apps = plugin.get_plugin_apps()
      except Exception as e:  # pylint: disable=broad-except
        if type(plugin) is core_plugin.CorePlugin:  # pylint: disable=unidiomatic-typecheck
<<<<<<< HEAD
          raise e
        base_logging.warning('Plugin %s failed. Exception: %s',
=======
          raise
        tf.logging.warning('Plugin %s failed. Exception: %s',
>>>>>>> 5c6df9a7
                           plugin.plugin_name, str(e))
        continue
      for route, app in plugin_apps.items():
        if not route.startswith('/'):
          raise ValueError('Plugin named %r handles invalid route %r: '
                           'route does not start with a slash' %
                           (plugin.plugin_name, route))
        if type(plugin) is core_plugin.CorePlugin:  # pylint: disable=unidiomatic-typecheck
          path = route
        else:
          path = DATA_PREFIX + PLUGIN_PREFIX + '/' + plugin.plugin_name + route
        self.data_applications[path] = app

  @wrappers.Request.application
  def _serve_plugins_listing(self, request):
    """Serves an object mapping plugin name to whether it is enabled.

    Args:
      request: The werkzeug.Request object.

    Returns:
      A werkzeug.Response object.
    """
    return http_util.Respond(
        request,
        {plugin.plugin_name: plugin.is_active() for plugin in self._plugins},
        'application/json')

  def __call__(self, environ, start_response):  # pylint: disable=invalid-name
    """Central entry point for the TensorBoard application.

    This method handles routing to sub-applications. It does simple routing
    using regular expression matching.

    This __call__ method conforms to the WSGI spec, so that instances of this
    class are WSGI applications.

    Args:
      environ: See WSGI spec.
      start_response: See WSGI spec.

    Returns:
      A werkzeug Response.
    """
    request = wrappers.Request(environ)
    parsed_url = urlparse.urlparse(request.path)
    clean_path = _clean_path(parsed_url.path)
    # pylint: disable=too-many-function-args
    if clean_path in self.data_applications:
      return self.data_applications[clean_path](environ, start_response)
    else:
      base_logging.warning('path %s not found, sending 404', clean_path)
      return http_util.Respond(request, 'Not found', 'text/plain', code=404)(
          environ, start_response)
    # pylint: enable=too-many-function-args


def parse_event_files_spec(logdir):
  """Parses `logdir` into a map from paths to run group names.

  The events files flag format is a comma-separated list of path specifications.
  A path specification either looks like 'group_name:/path/to/directory' or
  '/path/to/directory'; in the latter case, the group is unnamed. Group names
  cannot start with a forward slash: /foo:bar/baz will be interpreted as a
  spec with no name and path '/foo:bar/baz'.

  Globs are not supported.

  Args:
    logdir: A comma-separated list of run specifications.
  Returns:
    A dict mapping directory paths to names like {'/path/to/directory': 'name'}.
    Groups without an explicit name are named after their path. If logdir is
    None, returns an empty dict, which is helpful for testing things that don't
    require any valid runs.
  """
  files = {}
  if logdir is None:
    return files
  # Make sure keeping consistent with ParseURI in core/lib/io/path.cc
  uri_pattern = re.compile('[a-zA-Z][0-9a-zA-Z.]*://.*')
  for specification in logdir.split(','):
    # Check if the spec contains group. A spec start with xyz:// is regarded as
    # URI path spec instead of group spec. If the spec looks like /foo:bar/baz,
    # then we assume it's a path with a colon.
    if (uri_pattern.match(specification) is None and ':' in specification and
        specification[0] != '/'):
      # We split at most once so run_name:/path:with/a/colon will work.
      run_name, _, path = specification.partition(':')
    else:
      run_name = None
      path = specification
    if uri_pattern.match(path) is None:
      path = os.path.realpath(path)
    files[path] = run_name
  return files


def reload_multiplexer(multiplexer, path_to_run):
  """Loads all runs into the multiplexer.

  Args:
    multiplexer: The `EventMultiplexer` to add runs to and reload.
    path_to_run: A dict mapping from paths to run names, where `None` as the run
      name is interpreted as a run name equal to the path.
  """
  start = time.time()
  base_logging.info('TensorBoard reload process beginning')
  for (path, name) in six.iteritems(path_to_run):
    multiplexer.AddRunsFromDirectory(path, name)
  base_logging.info('TensorBoard reload process: Reload the whole Multiplexer')
  multiplexer.Reload()
  duration = time.time() - start
  base_logging.info('TensorBoard done reloading. Load took %0.3f secs', duration)


def start_reloading_multiplexer(multiplexer, path_to_run, load_interval):
  """Starts a thread to automatically reload the given multiplexer.

  The thread will reload the multiplexer by calling `ReloadMultiplexer` every
  `load_interval` seconds, starting immediately.

  Args:
    multiplexer: The `EventMultiplexer` to add runs to and reload.
    path_to_run: A dict mapping from paths to run names, where `None` as the run
      name is interpreted as a run name equal to the path.
    load_interval: How many seconds to wait after one load before starting the
      next load.

  Returns:
    A started `threading.Thread` that reloads the multiplexer.
  """

  # We don't call multiplexer.Reload() here because that would make
  # AddRunsFromDirectory block until the runs have all loaded.
  def _reload_forever():
    while True:
      reload_multiplexer(multiplexer, path_to_run)
      time.sleep(load_interval)

  thread = threading.Thread(target=_reload_forever, name='Reloader')
  thread.daemon = True
  thread.start()
  return thread


def get_default_assets_zip_provider():
  """Opens stock TensorBoard web assets collection.

  Returns:
    Returns function that returns a newly opened file handle to zip file
    containing static assets for stock TensorBoard, or None if webfiles.zip
    could not be found. The value the callback returns must be closed. The
    paths inside the zip file are considered absolute paths on the web server.
  """
  path = os.path.join(
      tf.resource_loader.get_data_files_path(), os.pardir, 'webfiles.zip')
  if not os.path.exists(path):
    base_logging.warning('webfiles.zip static assets not found: %s', path)
    return None
  return lambda: open(path, 'rb')


def get_database_info(db_uri):
  """Returns TBContext fields relating to SQL database.

  Args:
    db_uri: A string URI expressing the DB file, e.g. "sqlite:~/tb.db".

  Returns:
    A tuple with the db_module and db_connection_provider TBContext fields. If
    db_uri was empty, then (None, None) is returned.

  Raises:
    ValueError: If db_uri scheme is not supported.
  """
  if not db_uri:
    return None, None
  scheme = urlparse.urlparse(db_uri).scheme
  if scheme == 'sqlite':
    return sqlite3, create_sqlite_connection_provider(db_uri)
  else:
    raise ValueError('Only sqlite DB URIs are supported now: ' + db_uri)


def create_sqlite_connection_provider(db_uri):
  """Returns function that returns SQLite Connection objects.

  Args:
    db_uri: A string URI expressing the DB file, e.g. "sqlite:~/tb.db".

  Returns:
    A function that returns a new PEP-249 DB Connection, which must be closed,
    each time it is called.

  Raises:
    ValueError: If db_uri is not a valid sqlite file URI.
  """
  uri = urlparse.urlparse(db_uri)
  if uri.scheme != 'sqlite':
    raise ValueError('Scheme is not sqlite: ' + db_uri)
  if uri.netloc:
    raise ValueError('Can not connect to SQLite over network: ' + db_uri)
  if uri.path == ':memory:':
    raise ValueError('Memory mode SQLite not supported: ' + db_uri)
  path = os.path.expanduser(uri.path)
  params = _get_connect_params(uri.query)
  # TODO(@jart): Add thread-local pooling.
  return lambda: sqlite3.connect(path, **params)


def _get_connect_params(query):
  params = urlparse.parse_qs(query)
  if any(len(v) > 2 for v in params.values()):
    raise ValueError('DB URI params list has duplicate keys: ' + query)
  return {k: json.loads(v[0]) for k, v in params.items()}


def _clean_path(path):
  """Removes trailing slash if present, unless it's the root path."""
  if len(path) > 1 and path.endswith('/'):
    return path[:-1]
  return path<|MERGE_RESOLUTION|>--- conflicted
+++ resolved
@@ -22,21 +22,17 @@
 from __future__ import division
 from __future__ import print_function
 
-import contextlib
-import json
 import os
 import re
 import sqlite3
 import threading
 import time
-import logging as base_logging
 
 import six
 from six.moves.urllib import parse as urlparse
 import tensorflow as tf
 from werkzeug import wrappers
 
-from tensorboard import db
 from tensorboard.backend import http_util
 from tensorboard.backend.event_processing import event_accumulator
 from tensorboard.backend.event_processing import event_multiplexer
@@ -88,10 +84,6 @@
       size_guidance=DEFAULT_SIZE_GUIDANCE,
       purge_orphaned_data=purge_orphaned_data)
   db_module, db_connection_provider = get_database_info(db_uri)
-  if db_connection_provider is not None:
-    with contextlib.closing(db_connection_provider()) as db_conn:
-      with db_conn:
-        db.setup_database(db_conn)
   context = base_plugin.TBContext(
       db_module=db_module,
       db_connection_provider=db_connection_provider,
@@ -151,9 +143,8 @@
     self._plugins = plugins
 
     self.data_applications = {
-        # TODO(@chihuahua): Delete this RPC once we have skylark rules that
-        # obviate the need for the frontend to determine which plugins are
-        # active.
+        # TODO(chizeng): Delete this RPC once we have skylark rules that obviate
+        # the need for the frontend to determine which plugins are active.
         DATA_PREFIX + PLUGINS_LISTING_ROUTE: self._serve_plugins_listing,
     }
 
@@ -175,13 +166,8 @@
         plugin_apps = plugin.get_plugin_apps()
       except Exception as e:  # pylint: disable=broad-except
         if type(plugin) is core_plugin.CorePlugin:  # pylint: disable=unidiomatic-typecheck
-<<<<<<< HEAD
           raise e
-        base_logging.warning('Plugin %s failed. Exception: %s',
-=======
-          raise
         tf.logging.warning('Plugin %s failed. Exception: %s',
->>>>>>> 5c6df9a7
                            plugin.plugin_name, str(e))
         continue
       for route, app in plugin_apps.items():
@@ -233,7 +219,7 @@
     if clean_path in self.data_applications:
       return self.data_applications[clean_path](environ, start_response)
     else:
-      base_logging.warning('path %s not found, sending 404', clean_path)
+      tf.logging.warning('path %s not found, sending 404', clean_path)
       return http_util.Respond(request, 'Not found', 'text/plain', code=404)(
           environ, start_response)
     # pylint: enable=too-many-function-args
@@ -289,13 +275,13 @@
       name is interpreted as a run name equal to the path.
   """
   start = time.time()
-  base_logging.info('TensorBoard reload process beginning')
+  tf.logging.info('TensorBoard reload process beginning')
   for (path, name) in six.iteritems(path_to_run):
     multiplexer.AddRunsFromDirectory(path, name)
-  base_logging.info('TensorBoard reload process: Reload the whole Multiplexer')
+  tf.logging.info('TensorBoard reload process: Reload the whole Multiplexer')
   multiplexer.Reload()
   duration = time.time() - start
-  base_logging.info('TensorBoard done reloading. Load took %0.3f secs', duration)
+  tf.logging.info('TensorBoard done reloading. Load took %0.3f secs', duration)
 
 
 def start_reloading_multiplexer(multiplexer, path_to_run, load_interval):
@@ -322,7 +308,7 @@
       reload_multiplexer(multiplexer, path_to_run)
       time.sleep(load_interval)
 
-  thread = threading.Thread(target=_reload_forever, name='Reloader')
+  thread = threading.Thread(target=_reload_forever)
   thread.daemon = True
   thread.start()
   return thread
@@ -340,7 +326,7 @@
   path = os.path.join(
       tf.resource_loader.get_data_files_path(), os.pardir, 'webfiles.zip')
   if not os.path.exists(path):
-    base_logging.warning('webfiles.zip static assets not found: %s', path)
+    tf.logging.warning('webfiles.zip static assets not found: %s', path)
     return None
   return lambda: open(path, 'rb')
 
@@ -389,7 +375,7 @@
     raise ValueError('Memory mode SQLite not supported: ' + db_uri)
   path = os.path.expanduser(uri.path)
   params = _get_connect_params(uri.query)
-  # TODO(@jart): Add thread-local pooling.
+  # TODO(jart): Add thread-local pooling.
   return lambda: sqlite3.connect(path, **params)
 
 
@@ -397,7 +383,7 @@
   params = urlparse.parse_qs(query)
   if any(len(v) > 2 for v in params.values()):
     raise ValueError('DB URI params list has duplicate keys: ' + query)
-  return {k: json.loads(v[0]) for k, v in params.items()}
+  return {k: v[0] for k, v in params.items()}
 
 
 def _clean_path(path):
