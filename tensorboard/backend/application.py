--- conflicted
+++ resolved
@@ -22,6 +22,8 @@
 from __future__ import division
 from __future__ import print_function
 
+import contextlib
+import json
 import os
 import re
 import sqlite3
@@ -33,6 +35,7 @@
 import tensorflow as tf
 from werkzeug import wrappers
 
+from tensorboard import db
 from tensorboard.backend import http_util
 from tensorboard.backend.event_processing import event_accumulator
 from tensorboard.backend.event_processing import event_multiplexer
@@ -84,15 +87,12 @@
       size_guidance=DEFAULT_SIZE_GUIDANCE,
       purge_orphaned_data=purge_orphaned_data)
   db_module, db_connection_provider = get_database_info(db_uri)
-<<<<<<< HEAD
-=======
   if db_connection_provider is not None:
     with contextlib.closing(db_connection_provider()) as db_conn:
       with db_conn:
         schema = db.Schema(db_conn)
         schema.create_tables()
         schema.create_indexes()
->>>>>>> 6fd136d8
   context = base_plugin.TBContext(
       db_module=db_module,
       db_connection_provider=db_connection_provider,
@@ -152,8 +152,9 @@
     self._plugins = plugins
 
     self.data_applications = {
-        # TODO(chizeng): Delete this RPC once we have skylark rules that obviate
-        # the need for the frontend to determine which plugins are active.
+        # TODO(@chihuahua): Delete this RPC once we have skylark rules that
+        # obviate the need for the frontend to determine which plugins are
+        # active.
         DATA_PREFIX + PLUGINS_LISTING_ROUTE: self._serve_plugins_listing,
     }
 
@@ -175,7 +176,7 @@
         plugin_apps = plugin.get_plugin_apps()
       except Exception as e:  # pylint: disable=broad-except
         if type(plugin) is core_plugin.CorePlugin:  # pylint: disable=unidiomatic-typecheck
-          raise e
+          raise
         tf.logging.warning('Plugin %s failed. Exception: %s',
                            plugin.plugin_name, str(e))
         continue
@@ -317,7 +318,7 @@
       reload_multiplexer(multiplexer, path_to_run)
       time.sleep(load_interval)
 
-  thread = threading.Thread(target=_reload_forever)
+  thread = threading.Thread(target=_reload_forever, name='Reloader')
   thread.daemon = True
   thread.start()
   return thread
@@ -384,7 +385,7 @@
     raise ValueError('Memory mode SQLite not supported: ' + db_uri)
   path = os.path.expanduser(uri.path)
   params = _get_connect_params(uri.query)
-  # TODO(jart): Add thread-local pooling.
+  # TODO(@jart): Add thread-local pooling.
   return lambda: sqlite3.connect(path, **params)
 
 
@@ -392,7 +393,7 @@
   params = urlparse.parse_qs(query)
   if any(len(v) > 2 for v in params.values()):
     raise ValueError('DB URI params list has duplicate keys: ' + query)
-  return {k: v[0] for k, v in params.items()}
+  return {k: json.loads(v[0]) for k, v in params.items()}
 
 
 def _clean_path(path):
