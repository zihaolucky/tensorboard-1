# Copyright 2015 The TensorFlow Authors. All Rights Reserved.
#
# Licensed under the Apache License, Version 2.0 (the "License");
# you may not use this file except in compliance with the License.
# You may obtain a copy of the License at
#
#     http://www.apache.org/licenses/LICENSE-2.0
#
# Unless required by applicable law or agreed to in writing, software
# distributed under the License is distributed on an "AS IS" BASIS,
# WITHOUT WARRANTIES OR CONDITIONS OF ANY KIND, either express or implied.
# See the License for the specific language governing permissions and
# limitations under the License.
# ==============================================================================
"""Serve TensorFlow summary data to a web frontend.

This is a simple web server to proxy data from the event_loader to the web, and
serve static web files.
"""
from __future__ import absolute_import
from __future__ import division
from __future__ import print_function

import os
import socket
import sys
import logging as base_logging

from werkzeug import serving

from tensorboard import util
from tensorboard import version
from tensorboard.backend import flags
from tensorboard.backend import app
from tensorboard.backend import application
from tensorboard.backend.event_processing import event_file_inspector as efi
from tensorboard.plugins.audio import audio_plugin
from tensorboard.plugins.core import core_plugin
from tensorboard.plugins.distribution import distributions_plugin
from tensorboard.plugins.graph import graphs_plugin
from tensorboard.plugins.histogram import histograms_plugin
from tensorboard.plugins.image import images_plugin
from tensorboard.plugins.profile import profile_plugin
from tensorboard.plugins.projector import projector_plugin
from tensorboard.plugins.scalar import scalars_plugin
from tensorboard.plugins.text import text_plugin

# TensorBoard flags

flags.DEFINE_string('logdir', '', """logdir specifies the directory where
TensorBoard will look to find TensorFlow event files that it can display.
TensorBoard will recursively walk the directory structure rooted at logdir,
looking for .*tfevents.* files.

You may also pass a comma separated list of log directories, and TensorBoard
will watch each directory. You can also assign names to individual log
directories by putting a colon between the name and the path, as in

tensorboard --logdir=name1:/path/to/logs/1,name2:/path/to/logs/2
""")

flags.DEFINE_string(
    'host', '', 'What host to listen to. Defaults to '
    'serving on all interfaces, set to 127.0.0.1 (localhost) to'
    'disable remote access (also quiets security warnings).')

flags.DEFINE_integer('port', 6006, 'What port to serve TensorBoard on.')

flags.DEFINE_boolean(
    'purge_orphaned_data', True, 'Whether to purge data that '
    'may have been orphaned due to TensorBoard restarts. '
    'Disabling purge_orphaned_data can be used to debug data '
    'disappearance.')

flags.DEFINE_integer('reload_interval', 5,
                        'How often the backend should load '
                        'more data.')

flags.DEFINE_string('db', "", """\
[Experimental] Sets SQL database URI.

This mode causes TensorBoard to persist experiments to a SQL database. The
following databases are supported:

- sqlite: Use SQLite built in to Python. URI must specify the path of the
  database file, which will be created if it doesn't exist. For example:
  --db=sqlite3:~/.tensorboard.db

Warning: This feature is a work in progress and only has limited support.
""")

# Inspect Mode flags

flags.DEFINE_boolean('inspect', False, """Use this flag to print out a digest
of your event files to the command line, when no data is shown on TensorBoard or
the data shown looks weird.

Example usages:
tensorboard --inspect --event_file=myevents.out
tensorboard --inspect --event_file=myevents.out --tag=loss
tensorboard --inspect --logdir=mylogdir
tensorboard --inspect --logdir=mylogdir --tag=loss

See tensorflow/python/summary/event_file_inspector.py for more info and
detailed usage.
""")
flags.DEFINE_string(
    'tag', '',
    'The particular tag to query for. Only used if --inspect is present')
flags.DEFINE_string(
    'event_file', '',
    'The particular event file to query for. Only used if --inspect is present '
    'and --logdir is not specified.')

FLAGS = flags.FLAGS


def create_tb_app(plugins, assets_zip_provider=None):
  """Read the flags, and create a TensorBoard WSGI application.

  Args:
    plugins: A list of constructor functions for TBPlugin subclasses.
    assets_zip_provider: Delegates to TBContext or uses default if None.

  Raises:
    ValueError: if a logdir is not specified.

  Returns:
    A new TensorBoard WSGI application.
  """
  if not FLAGS.db and not FLAGS.logdir:
    raise ValueError('A logdir must be specified when db is not specified. '
                     'Run `tensorboard --help` for details and examples.')
  return application.standard_tensorboard_wsgi(
      assets_zip_provider=assets_zip_provider,
      db_uri=FLAGS.db,
      logdir=os.path.expanduser(FLAGS.logdir),
      purge_orphaned_data=FLAGS.purge_orphaned_data,
      reload_interval=FLAGS.reload_interval,
      plugins=plugins)


def make_simple_server(tb_app, host=None, port=None):
  """Create an HTTP server for TensorBoard.

  Args:
    tb_app: The TensorBoard WSGI application to create a server for.
    host: Indicates the interfaces to bind to ('::' or '0.0.0.0' for all
        interfaces, '::1' or '127.0.0.1' for localhost). A blank value ('')
        indicates protocol-agnostic all interfaces. If not specified, will
        default to the flag value.
    port: The port to bind to (0 indicates an unused port selected by the
        operating system). If not specified, will default to the flag value.

  Returns:
    A tuple of (server, url):
      server: An HTTP server object configured to host TensorBoard.
      url: A best guess at a URL where TensorBoard will be accessible once the
        server has been started.

  Raises:
    socket.error: If a server could not be constructed with the host and port
      specified. Also logs an error message.
  """
  if host is None:
    host = FLAGS.host
  if port is None:
    port = FLAGS.port
  try:
    if host:
      # The user gave us an explicit host
      server = serving.make_server(host, port, tb_app, threaded=True)
      if ':' in host and not host.startswith('['):
        # Display IPv6 addresses as [::1]:80 rather than ::1:80
        final_host = '[{}]'.format(host)
      else:
        final_host = host
    else:
      # We've promised to bind to all interfaces on this host. However, we're
      # not sure whether that means IPv4 or IPv6 interfaces.
      try:
        # First try passing in a blank host (meaning all interfaces). This,
        # unfortunately, defaults to IPv4 even if no IPv4 interface is available
        # (yielding a socket.error).
        server = serving.make_server(host, port, tb_app, threaded=True)
      except socket.error:
        # If a blank host didn't work, we explicitly request IPv6 interfaces.
        server = serving.make_server('::', port, tb_app, threaded=True)
      final_host = socket.gethostname()
    server.daemon_threads = True
  except socket.error as socket_error:
    if port == 0:
      msg = 'TensorBoard unable to find any open port'
    else:
      msg = (
          'TensorBoard attempted to bind to port %d, but it was already in use'
          % port)
    base_logging.error(msg)
    print(msg)
    raise socket_error

  final_port = server.socket.getsockname()[1]
  tensorboard_url = 'http://%s:%d' % (final_host, final_port)
  return server, tensorboard_url


def run_simple_server(tb_app):
  """Run a TensorBoard HTTP server, and print some messages to the console."""
  try:
    server, url = make_simple_server(tb_app)
  except socket.error:
    # An error message was already logged
    # TODO(@jart): Remove log and throw anti-pattern.
    sys.exit(-1)
<<<<<<< HEAD
  msg = 'Starting TensorBoard %s at %s' % (version.VERSION, url)
  print(msg)
  base_logging.info(msg)
  print('(Press CTRL+C to quit)')
  sys.stdout.flush()

  server.serve_forever()
=======
  logger = base_logging.getLogger('tensorflow' + util.LogHandler.EPHEMERAL)
  logger.setLevel(base_logging.INFO)
  logger.info('TensorBoard %s at %s (Press CTRL+C to quit) ',
              version.VERSION, url)
  try:
    server.serve_forever()
  finally:
    logger.info('')
>>>>>>> 5c6df9a7


def main(unused_argv=None):
  util.setup_logging()
  if FLAGS.inspect:
    base_logging.info('Not bringing up TensorBoard, but inspecting event files.')
    event_file = os.path.expanduser(FLAGS.event_file)
    efi.inspect(FLAGS.logdir, event_file, FLAGS.tag)
    return 0
  else:
    plugins = [
        core_plugin.CorePlugin,
        scalars_plugin.ScalarsPlugin,
        images_plugin.ImagesPlugin,
        audio_plugin.AudioPlugin,
        graphs_plugin.GraphsPlugin,
        distributions_plugin.DistributionsPlugin,
        histograms_plugin.HistogramsPlugin,
        projector_plugin.ProjectorPlugin,
        text_plugin.TextPlugin,
        profile_plugin.ProfilePlugin,
    ]
    tb = create_tb_app(plugins)
    run_simple_server(tb)


if __name__ == '__main__':
  app.run()<|MERGE_RESOLUTION|>--- conflicted
+++ resolved
@@ -21,33 +21,30 @@
 from __future__ import division
 from __future__ import print_function
 
+import logging as base_logging
 import os
 import socket
 import sys
-import logging as base_logging
-
+
+import tensorflow as tf
 from werkzeug import serving
 
-from tensorboard import util
 from tensorboard import version
-from tensorboard.backend import flags
-from tensorboard.backend import app
 from tensorboard.backend import application
 from tensorboard.backend.event_processing import event_file_inspector as efi
 from tensorboard.plugins.audio import audio_plugin
 from tensorboard.plugins.core import core_plugin
-from tensorboard.plugins.distribution import distributions_plugin
-from tensorboard.plugins.graph import graphs_plugin
-from tensorboard.plugins.histogram import histograms_plugin
-from tensorboard.plugins.image import images_plugin
-from tensorboard.plugins.profile import profile_plugin
+from tensorboard.plugins.distributions import distributions_plugin
+from tensorboard.plugins.graphs import graphs_plugin
+from tensorboard.plugins.histograms import histograms_plugin
+from tensorboard.plugins.images import images_plugin
 from tensorboard.plugins.projector import projector_plugin
-from tensorboard.plugins.scalar import scalars_plugin
+from tensorboard.plugins.scalars import scalars_plugin
 from tensorboard.plugins.text import text_plugin
 
 # TensorBoard flags
 
-flags.DEFINE_string('logdir', '', """logdir specifies the directory where
+tf.flags.DEFINE_string('logdir', '', """logdir specifies the directory where
 TensorBoard will look to find TensorFlow event files that it can display.
 TensorBoard will recursively walk the directory structure rooted at logdir,
 looking for .*tfevents.* files.
@@ -59,24 +56,24 @@
 tensorboard --logdir=name1:/path/to/logs/1,name2:/path/to/logs/2
 """)
 
-flags.DEFINE_string(
+tf.flags.DEFINE_string(
     'host', '', 'What host to listen to. Defaults to '
     'serving on all interfaces, set to 127.0.0.1 (localhost) to'
     'disable remote access (also quiets security warnings).')
 
-flags.DEFINE_integer('port', 6006, 'What port to serve TensorBoard on.')
-
-flags.DEFINE_boolean(
+tf.flags.DEFINE_integer('port', 6006, 'What port to serve TensorBoard on.')
+
+tf.flags.DEFINE_boolean(
     'purge_orphaned_data', True, 'Whether to purge data that '
     'may have been orphaned due to TensorBoard restarts. '
     'Disabling purge_orphaned_data can be used to debug data '
     'disappearance.')
 
-flags.DEFINE_integer('reload_interval', 5,
+tf.flags.DEFINE_integer('reload_interval', 5,
                         'How often the backend should load '
                         'more data.')
 
-flags.DEFINE_string('db', "", """\
+tf.flags.DEFINE_string('db', "", """\
 [Experimental] Sets SQL database URI.
 
 This mode causes TensorBoard to persist experiments to a SQL database. The
@@ -91,7 +88,7 @@
 
 # Inspect Mode flags
 
-flags.DEFINE_boolean('inspect', False, """Use this flag to print out a digest
+tf.flags.DEFINE_boolean('inspect', False, """Use this flag to print out a digest
 of your event files to the command line, when no data is shown on TensorBoard or
 the data shown looks weird.
 
@@ -104,15 +101,15 @@
 See tensorflow/python/summary/event_file_inspector.py for more info and
 detailed usage.
 """)
-flags.DEFINE_string(
+tf.flags.DEFINE_string(
     'tag', '',
     'The particular tag to query for. Only used if --inspect is present')
-flags.DEFINE_string(
+tf.flags.DEFINE_string(
     'event_file', '',
     'The particular event file to query for. Only used if --inspect is present '
     'and --logdir is not specified.')
 
-FLAGS = flags.FLAGS
+FLAGS = tf.flags.FLAGS
 
 
 def create_tb_app(plugins, assets_zip_provider=None):
@@ -140,32 +137,30 @@
       plugins=plugins)
 
 
-def make_simple_server(tb_app, host=None, port=None):
+def make_simple_server(tb_app, host, port):
   """Create an HTTP server for TensorBoard.
 
   Args:
     tb_app: The TensorBoard WSGI application to create a server for.
     host: Indicates the interfaces to bind to ('::' or '0.0.0.0' for all
         interfaces, '::1' or '127.0.0.1' for localhost). A blank value ('')
-        indicates protocol-agnostic all interfaces. If not specified, will
-        default to the flag value.
+        indicates protocol-agnostic all interfaces.
     port: The port to bind to (0 indicates an unused port selected by the
-        operating system). If not specified, will default to the flag value.
-
+        operating system).
   Returns:
     A tuple of (server, url):
       server: An HTTP server object configured to host TensorBoard.
       url: A best guess at a URL where TensorBoard will be accessible once the
         server has been started.
-
   Raises:
     socket.error: If a server could not be constructed with the host and port
       specified. Also logs an error message.
   """
-  if host is None:
-    host = FLAGS.host
-  if port is None:
-    port = FLAGS.port
+  # Mute the werkzeug logging.
+  werkzeug_logger = base_logging.getLogger('werkzeug')
+  werkzeug_logger.setLevel(base_logging.WARNING)
+  werkzeug_logger.addHandler(base_logging.StreamHandler())
+
   try:
     if host:
       # The user gave us an explicit host
@@ -195,7 +190,7 @@
       msg = (
           'TensorBoard attempted to bind to port %d, but it was already in use'
           % port)
-    base_logging.error(msg)
+    tf.logging.error(msg)
     print(msg)
     raise socket_error
 
@@ -207,35 +202,23 @@
 def run_simple_server(tb_app):
   """Run a TensorBoard HTTP server, and print some messages to the console."""
   try:
-    server, url = make_simple_server(tb_app)
+    server, url = make_simple_server(tb_app, FLAGS.host, FLAGS.port)
   except socket.error:
     # An error message was already logged
-    # TODO(@jart): Remove log and throw anti-pattern.
+    # TODO(jart): Remove log and throw anti-pattern.
     sys.exit(-1)
-<<<<<<< HEAD
   msg = 'Starting TensorBoard %s at %s' % (version.VERSION, url)
   print(msg)
-  base_logging.info(msg)
+  tf.logging.info(msg)
   print('(Press CTRL+C to quit)')
   sys.stdout.flush()
 
   server.serve_forever()
-=======
-  logger = base_logging.getLogger('tensorflow' + util.LogHandler.EPHEMERAL)
-  logger.setLevel(base_logging.INFO)
-  logger.info('TensorBoard %s at %s (Press CTRL+C to quit) ',
-              version.VERSION, url)
-  try:
-    server.serve_forever()
-  finally:
-    logger.info('')
->>>>>>> 5c6df9a7
 
 
 def main(unused_argv=None):
-  util.setup_logging()
   if FLAGS.inspect:
-    base_logging.info('Not bringing up TensorBoard, but inspecting event files.')
+    tf.logging.info('Not bringing up TensorBoard, but inspecting event files.')
     event_file = os.path.expanduser(FLAGS.event_file)
     efi.inspect(FLAGS.logdir, event_file, FLAGS.tag)
     return 0
@@ -250,11 +233,10 @@
         histograms_plugin.HistogramsPlugin,
         projector_plugin.ProjectorPlugin,
         text_plugin.TextPlugin,
-        profile_plugin.ProfilePlugin,
     ]
     tb = create_tb_app(plugins)
     run_simple_server(tb)
 
 
 if __name__ == '__main__':
-  app.run()+  tf.app.run()